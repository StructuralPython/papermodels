--- conflicted
+++ resolved
@@ -16,7 +16,7 @@
     They are generated in a separate process and are not part of the capability
     of the class. These attributes are simply to keep track of pre-discovered
     intersections and correspondents.
-
+    
     'tag': str, represent a unique name for this element, as per the designer's preference
     'type': str, describing what "type" of element it is. This is not an enumeration
         and can take any designer-defined value. It is for user-level categorization.
@@ -85,8 +85,7 @@
 )
 
 
-<<<<<<< HEAD
-=======
+
 def element_to_beam_model(element: Element) -> FEModel3D:
     """
     Returns an FEModel3D for the data in 'element'
@@ -144,7 +143,6 @@
     a_cantilever = round(abs(i_end.distance(r1_geom)), 6)
     b_cantilever = round(abs(r2_geom.distance(j_end)), 6)
     return Joist(span, a_cantilever, b_cantilever)
->>>>>>> 66ae2e65
 
 
 def get_tag_type(this_element_tag: str) -> str:
