from __future__ import annotations
from typing import Optional
import math
from copy import deepcopy
import networkx as nx
import hashlib

from shapely import Point,

from papermodels.datatypes.element import (
    Element,
    get_tag_type,
    get_normalized_coordinate,
)
from rich.progress import track


class LoadGraph(nx.DiGraph):
    """
    A class to represent a load path in a graph. Inherits from networkx.DiGraph
    and adds a .node_hash attribute for storing a hash of all the nodes.

    The node_hash is how changes to the graph nodes can be tracked.
    """

    def __init__(self):
        super().__init__()
        self.node_hash = None

    @classmethod
    def from_elements(
        cls, elements: list[Element], floor_elevations: Optional[dict] = None
    ) -> LoadGraph:
        """
        Returns a LoadGraph (networkx.DiGraph) based upon the intersections and correspondents
        of the 'elements'.
        """
        top_down_elements = sorted(elements, key=lambda x: x.page, reverse=True)
        g = cls()
        for element in top_down_elements:
            hash = hashlib.sha256(str(element).encode()).hexdigest()
            g.add_node(element.tag, element=element, sha256=hash)
            for correspondent in element.correspondents:
                g.add_edge(element.tag, correspondent)
            for intersection in element.intersections:
                g.add_edge(element.tag, intersection[0])
        return g

    def hash_nodes(self):
        """
        Returns None. Sets the value of self.node_hash based on the hashed values of
        the nodes.
        """
        nodes_from_top = nx.topological_sort(self)
        hashes = []
        for node_name in nodes_from_top:
            element_hash = self.nodes[node_name]["sha256"]
            hashes.append(element_hash)
        graph_hash = hashlib.sha256(str(tuple(hashes)).encode()).hexdigest()
        self.node_hash = graph_hash

    def compile_load_distribution_model(self):
        """
        Returns None. Adds an empty 'load_distribution' dict to each node.
        """
        for node in self.nodes:
            dist = {}
            for pred in self.pred[node]:
                dist.update({pred: {}})
                dist[pred].update(dict(self.succ[node]))
            self.nodes[node]["load_distribution"] = dist

    def compile_distribution_functions(
        self,
        prefix_dict: dict = {
            "FB": "beam",
            "DB": "beam",
            "W": "wall",
            "CPL": "point_load",
            "WLL": "line_load",
            "J": "joist",
            "C": "column",
        },
        track_progress=False,
    ):
        """
        Returns None. Populates the empty 'load_distribution' dict in
        each node.
        """
        if not track_progress:
            progress_tracker = lambda x: x
        else:
            progress_tracker = track
        for node in progress_tracker(self.nodes):
            element = self.nodes[node]["element"]
            tag_prefix = get_tag_type(element.tag)
            if prefix_dict[tag_prefix] == "beam":
                model = element_to_beam_model(element)
                self.nodes[node]["model"] = model
                for load_source, support_tags in self.nodes[node][
                    "load_distribution"
                ].items():
                    # Factor this out to a new function
                    # Note: this function needs to sort out the different
                    # source element types (e.g. joist, column point load, wall, etc.)
                    # so that they apply an appropriate load to the beam.
                    model_copy = deepcopy(self.nodes[node]["model"])
                    source_element = self.nodes[load_source]["element"]
                    intersecting_point = source_element.get_intersection(element.tag)
                    source_loc = get_normalized_coordinate(element, intersecting_point)
                    model_copy.add_member_pt_load(
                        node, "Fy", -1, x=source_loc, case="pass"
                    )
                    model_copy.analyze_linear(check_statics=False)
                    for support_tag in support_tags:
                        reaction = model_copy.Nodes[support_tag].RxnFY["Pass"]
                        support_tags[support_tag] = reaction
            elif prefix_dict[tag_prefix] == "joist":
                model = element_to_joist_model(element)
                self.nodes[node]["model"] = model
            elif prefix_dict[tag_prefix] == "column":
                pass
            elif prefix_dict[tag_prefix] == "wall":
                pass
            elif prefix_dict[tag_prefix] == "point_load":
                pass
            elif prefix_dict[tag_prefix] == "line_load":
<<<<<<< HEAD
                pass




def element_to_beam_model(element: Element) -> FEModel3D:
    """
    Returns an FEModel3D for the data in 'element'
    """
    model = FEModel3D()
    model.add_material("default", 1, 1, 1, 1)
    element_length = element.geometry.length
    start_point = Point(element.geometry.coords[0])
    add_start_node = True
    add_end_node = True
    start_node = "N0"
    model.add_node(start_node, 0, 0, 0)
    for node_name, point in element.intersections:
        x_coord = start_point.distance(point)
        if math.isclose(x_coord, element_length, abs_tol=1e-3):
            last_node = node_name
            add_end_node = False
        if math.isclose(x_coord, 0, abs_tol=1e-3):
            model.Nodes.pop(start_node)
            start_node = node_name
        model.add_node(node_name, x_coord, 0, 0)
        model.def_support(node_name, support_DY=True)
    model.def_support(node_name, 1, 1, 1, 1, 1, 0)

    if add_end_node:
        last_node = "Nn"
        model.add_node(last_node, element_length, 0, 0)
    model.add_member(element.tag, "N0", last_node, "default", 1, 1, 1, 1)
    model.add_load_combo("Pass", {"pass": 1.0})
    return model


def element_to_joist_model(element: Element, w: float = 0.) -> Joist:
    """
    Returns a Joist object based on the data in 'element'
    """
    try:
        r1, r2 = element.intersections
    except ValueError:
        raise ValueError(f"Joists currently need to have two supports. {element.tag=} | {element.intersections=}")
    elem_geometry = element.geometry
    i_end = Point(elem_geometry.coords[0])
    j_end = Point(elem_geometry.coords[1])
    length = elem_geometry.length
    
    # R1 should be closest to I-end
    r1_geom = r1[1]
    r2_geom = r2[1]
    if i_end.distance(r1_geom) > i_end.distance(r2_geom):
        r1, r2 = r2, r1
    
    span = r1_geom.distance(r2_geom)
    a_cantilever = round(abs(i_end.distance(r1_geom)), 6)
    b_cantilever = round(abs(r2_geom.distance(j_end)), 6)
    return Joist(span, a_cantilever, b_cantilever)
=======
                pass
>>>>>>> 66ae2e65
<|MERGE_RESOLUTION|>--- conflicted
+++ resolved
@@ -5,15 +5,15 @@
 import networkx as nx
 import hashlib
 
-from shapely import Point,
+from shapely import Point
 
 from papermodels.datatypes.element import (
     Element,
     get_tag_type,
     get_normalized_coordinate,
 )
+from papermodels.datatypes.j
 from rich.progress import track
-
 
 class LoadGraph(nx.DiGraph):
     """
@@ -22,15 +22,13 @@
 
     The node_hash is how changes to the graph nodes can be tracked.
     """
-
     def __init__(self):
         super().__init__()
         self.node_hash = None
 
+
     @classmethod
-    def from_elements(
-        cls, elements: list[Element], floor_elevations: Optional[dict] = None
-    ) -> LoadGraph:
+    def from_elements(cls, elements: list[Element], floor_elevations: Optional[dict] = None) -> LoadGraph:
         """
         Returns a LoadGraph (networkx.DiGraph) based upon the intersections and correspondents
         of the 'elements'.
@@ -46,6 +44,7 @@
                 g.add_edge(element.tag, intersection[0])
         return g
 
+
     def hash_nodes(self):
         """
         Returns None. Sets the value of self.node_hash based on the hashed values of
@@ -54,10 +53,11 @@
         nodes_from_top = nx.topological_sort(self)
         hashes = []
         for node_name in nodes_from_top:
-            element_hash = self.nodes[node_name]["sha256"]
+            element_hash = self.nodes[node_name]['sha256']
             hashes.append(element_hash)
         graph_hash = hashlib.sha256(str(tuple(hashes)).encode()).hexdigest()
         self.node_hash = graph_hash
+
 
     def compile_load_distribution_model(self):
         """
@@ -68,23 +68,24 @@
             for pred in self.pred[node]:
                 dist.update({pred: {}})
                 dist[pred].update(dict(self.succ[node]))
-            self.nodes[node]["load_distribution"] = dist
+            self.nodes[node]['load_distribution'] = dist
+
 
     def compile_distribution_functions(
-        self,
-        prefix_dict: dict = {
-            "FB": "beam",
-            "DB": "beam",
-            "W": "wall",
-            "CPL": "point_load",
-            "WLL": "line_load",
-            "J": "joist",
-            "C": "column",
-        },
-        track_progress=False,
-    ):
+            self, 
+            prefix_dict: dict = {
+                "FB": "beam",
+                "DB": "beam",
+                "W": "wall",
+                "CPL": "point_load",
+                "WLL": "line_load",
+                "J": "joist",
+                "C": "column",
+            },
+            track_progress=False,
+        ):
         """
-        Returns None. Populates the empty 'load_distribution' dict in
+        Returns None. Populates the empty 'load_distribution' dict in 
         each node.
         """
         if not track_progress:
@@ -92,7 +93,7 @@
         else:
             progress_tracker = track
         for node in progress_tracker(self.nodes):
-            element = self.nodes[node]["element"]
+            element = self.nodes[node]['element']
             tag_prefix = get_tag_type(element.tag)
             if prefix_dict[tag_prefix] == "beam":
                 model = element_to_beam_model(element)
@@ -125,7 +126,6 @@
             elif prefix_dict[tag_prefix] == "point_load":
                 pass
             elif prefix_dict[tag_prefix] == "line_load":
-<<<<<<< HEAD
                 pass
 
 
@@ -185,7 +185,4 @@
     span = r1_geom.distance(r2_geom)
     a_cantilever = round(abs(i_end.distance(r1_geom)), 6)
     b_cantilever = round(abs(r2_geom.distance(j_end)), 6)
-    return Joist(span, a_cantilever, b_cantilever)
-=======
-                pass
->>>>>>> 66ae2e65
+    return Joist(span, a_cantilever, b_cantilever)