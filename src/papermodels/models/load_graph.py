--- conflicted
+++ resolved
@@ -9,13 +9,7 @@
 import networkx as nx
 import math
 
-<<<<<<< HEAD
-
-
-def intersections_by_all_ranks(geoms_by_rank: dict[str, Geometry]):
-=======
 def get_graph_model_from_elements(elements: list[Element], floor_elevations: Optional[dict] = None) -> nx.DiGraph:
->>>>>>> 4094d3f6
     """
     Returns a networkx DiGraph based upon the intersections and correspondents
     of the 'elements'.
