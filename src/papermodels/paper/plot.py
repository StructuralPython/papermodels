--- conflicted
+++ resolved
@@ -29,16 +29,8 @@
     ax = fig.gca()
     annotation_dict = isinstance(annots, dict)
     has_tags = False
-<<<<<<< HEAD
     min_extent = [float("-inf"), float("-inf")]
     max_extent = [float("inf"), float("inf")]
-=======
-    minx = float('inf')
-    miny = float('inf')
-    maxx = float("-inf")
-    maxy = float("-inf")
-
->>>>>>> 70d2ae02
     for idx, annot in enumerate(annots):
         if annotation_dict:
             has_tags = "tag" in annots[annot]
@@ -92,14 +84,9 @@
         maxx = max(np.max(xy[0]), maxx)
         maxy = max(np.max(xy[1]), maxy)
     ax.set_aspect("equal")
-<<<<<<< HEAD
     plot_margin_metric = np.linalg.norm(max_extent - min_extent) # Distance between bot-left and top-right
     ax.set_xlim(min_extent[0] - plot_margin_metric * 0.05, max_extent[0]+ plot_margin_metric * 0.05)
     ax.set_ylim(min_extent[1] - plot_margin_metric * 0.05, max_extent[1]+ plot_margin_metric * 0.05)
-=======
-    ax.set_xlim(minx * 0.95, maxx * 1.05)
-    ax.set_ylim(miny * 0.95, maxy * 1.05)
->>>>>>> 70d2ae02
     return fig
 
 
