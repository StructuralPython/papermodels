--- conflicted
+++ resolved
@@ -1,10 +1,6 @@
 from __future__ import annotations
 from copy import deepcopy
-<<<<<<< HEAD
 from dataclasses import asdict
-=======
-import dataclasses
->>>>>>> 70d2ae02
 from shapely.wkt import loads as wkt_loads
 from shapely import Geometry, GeometryCollection, Point
 from papermodels.datatypes.annotation import Annotation
@@ -226,7 +222,7 @@
     """
     filtered = []
     for annot in annots:
-        if (dataclasses.asdict(annot) & properties.items()) == properties.items():
+        if (asdict(annot) & properties.items()) == properties.items():
             filtered.append(annot)
     return filtered
 
@@ -246,14 +242,10 @@
     """
     scaled_annotations = []
     for annot in annots:
-<<<<<<< HEAD
         annot_dict = asdict(annot).copy()
         scaled_vertices = scale_vertices(annot.vertices, scale)
         annot_dict['vertices'] = scaled_vertices
         scaled_annotations.append(Annotation(**annot_dict))
-=======
-        scaled_annotations.append(scale_annotation(annot, scale, paper_origin))
->>>>>>> 70d2ae02
     return scaled_annotations
 
 
@@ -272,12 +264,7 @@
         vertices = _translate_vertices(vertices, offset_x, offset_y)
 
     scaled_vertices = [vertex * scale for vertex in vertices]
-<<<<<<< HEAD
     return scaled_vertices
-=======
-    new_annot = Annotation(**(dataclasses.asdict(annot) | {"vertices": scaled_vertices}))
-    return new_annot
->>>>>>> 70d2ae02
 
 
 def annotations_by_page(
