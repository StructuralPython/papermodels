from __future__ import annotations
from copy import deepcopy
from dataclasses import asdict
from shapely.wkt import loads as wkt_loads
from shapely import Geometry, GeometryCollection, Point
from papermodels.datatypes.annotation import Annotation
from papermodels.loads.load_distribution import LoadingGeometry
from typing import Any, Optional
import re
import numpy as np


def annotations_to_shapely(
    annots: list[Annotation], as_geometry_collection=False
) -> list[Any]:
    """
    Returns a shapely geometry representing the geometry in 'annot'
    'annots' - a list of Annotation objects
    'as_geometry_collection' - If True, the geometries in 'annots'
        will all be grouped together in a shapely.geometry.GeometryCollection
    """
    geoms = [annotation_to_shapely(annot) for annot in annots]
    if as_geometry_collection:
        return GeometryCollection(geoms)
    return geoms


def annotation_to_shapely(annot: Annotation) -> Any:
    """
    Returns an shapely geometry created from the annotation type and
    vertices in 'annot'.
    """
    return wkt_loads(_annotation_to_wkt(annot))


def get_annotation_geometry_pairs(
    annots: list[Annotation],
) -> dict[Annotation, Geometry]:
    """
    Returns a dict of annotation, shapely geometry pairs
    """
    return {annot: annotation_to_shapely(annot) for annot in annots}


def annotation_to_loading_geometry(
    annots: list[Annotation],
    legend: list[Annotation],
) -> list[LoadingGeometry]:
    """
    Convert annotations representing loading areas into a list of LoadingArea
    """
    acc = []
    parsed_annots = parse_annotations(annots, legend)
    for annot, annot_attrs in parsed_annots.items():
        lg = LoadingGeometry(
            geometry=annot_attrs['geometry'],
            occupancy=annot_attrs.get("occupancy", None),
            load_components=annot_attrs.get("components", None),
            plane_id=annot_attrs['page_label'],
        )
        acc.append(lg)
    return acc


def parse_annotations(
    annots: list[Annotation], legend: list[Annotation]
) -> dict[Annotation, dict]:
    """
    Returns a dictionary of annotations organized by their legend entry. If the annotation type is not
    in the 'legend', then it is excluded from the results.
    """
    # TODO: Make this more configurable by the user
    properties_to_match = [
        "object_type",
        "line_color",
        "fill_color",
        "line_type",
        "line_weight",
    ]
    parsed_annotations = {}
    for legend_item in legend:
        legend_properties = {
            prop: getattr(legend_item, prop) for prop in properties_to_match
        }
        matching_annots = filter_annotations(annots, legend_properties)
        legend_text = strip_html_tags(legend_item.text)
        legend_data = legend_text.replace("\r\n", "\n").replace("\r", "\n").replace("Legend\n", "").split("\n")
        legend_data = [elem for elem in legend_data if elem]
        annot_attributes = {
            legend_attr.split(": ")[0].lower(): legend_attr.split(": ")[1]
            for legend_attr in legend_data
        }
        for annot in matching_annots:
            annot_geom = annotation_to_shapely(annot)
            annot_attrs = {}
            annot_attrs["geometry"] = annot_geom
            annot_attrs['page_label'] = annot.page
            for annot_key, annot_attr in annot_attributes.items():
                annot_attrs[annot_key] = str_to_int(
                    annot_attr.split("<")[0]
                )  # .split() to remove trailing HTML tags
            # annot_attrs["rank"] = int(annot_attributes["rank"])
            parsed_annotations.update({annot: annot_attrs})
    return parsed_annotations


def tag_parsed_annotations(
    parsed_annots: dict[Annotation, dict],
) -> dict[Annotation, dict]:
    """
    Adds an identifying tag to the annotation based on the page number of the annotation and
    its identified type.
    """
    counts = {}
    annots_to_tag = parsed_annots.copy()
    for annot, annot_attrs in annots_to_tag.items():
        type_initials = "".join(
            [label[0].upper() for label in annot_attrs["type"].split(" ")]
        )
        tag_prefix = f"{type_initials}{annot.page}"
        if tag_prefix not in counts:
            counts[tag_prefix] = 1
        count = counts[tag_prefix]
        tag = f"{tag_prefix}.{count}"
        annot_attrs["tag"] = tag
        counts[tag_prefix] += 1
    return annots_to_tag



def _annotation_to_wkt(annot: Annotation) -> str:
    """
    Returns a WKT string representing the geometry in 'annot'. The WKT
    string can be loaded with shapely.wkt.loads (see shapely documentation)
    """
    if annot.object_type == "PolyLine" or annot.object_type == "Line":
        grouped_vertices = _group_vertices_str(annot.vertices)
        return f"LINESTRING({grouped_vertices})"
    elif annot.object_type in ("Polygon", "Rectangle", "Square"):
        grouped_vertices = _group_vertices_str(annot.vertices, close=True)
        return f"POLYGON(({grouped_vertices}))"


def filter_annotations(annots: list[Annotation], properties: dict) -> list[Annotation]:
    """
    Returns a list of annotations from 'annots' that have properties that match
    the keywords in 'properties'.
    Note: The filtering process currently requires that both the keys AND values in 'properties'
    be hashable.
    'properties' is a dictionary of annotation properties and their values, e.g.
        {'line_weight': 3.0, 'line_color': (1, 0, 0)}
        or
        {'text': "Slab Outline"}
    The returned annotations will only be annotations that match ALL of the properties
    described.
    """
    filtered = []
    for annot in annots:
        if (asdict(annot).items() & properties.items()) == properties.items():
            filtered.append(annot)
    return filtered


def scale_annotations(
    annots: list[Annotation],
    scale: float,
    paper_origin: Optional[tuple[float, float]] = None,
    round_precision: int = 4
) -> list[Annotation]:
    """
    Scale the annotations in 'annots'. Each vertex in each annotation in 'annots' will be multiplied
    by 'scale'.
    If 'paper_origin' is provided, then the annotation coordinates will have their origin reset
    to 'paper_origin'. Note that 'paper_origin' is the unscaled coordinate space (i.e. in points)
    The purpose of setting 'paper_origin' if the annotation has a "datum" that is set somewhere in the
    file. Leave as None if there is no datum set.
    """
    scaled_annotations = []
    for annot in annots:
        annot_dict = asdict(annot).copy()
        scaled_vertices = scale_vertices(annot.vertices, scale, round_precision=round_precision)
        annot_dict["vertices"] = scaled_vertices
        scaled_annotations.append(Annotation(**annot_dict))
    return scaled_annotations


def scale_vertices(
    vertices: list[float],
    scale: float,
    paper_origin: Optional[tuple[float, float]] = None,
    round_precision: int = 4
) -> Annotation:
    """
    Scale the annotation. Each vertex in 'annot' will be multiplied
    by 'scale'.
    If 'paper_origin' is provided, then the annotation coordinates will have their origin reset
    to 'paper_origin'. Note that 'paper_origin' is the unscaled coordinate space (i.e. in points)
    """
    if paper_origin is not None:
        offset_x = paper_origin[0]
        offset_y = paper_origin[1]
        vertices = _translate_vertices(vertices, offset_x, offset_y)

    scaled_vertices = [round(vertex * scale, round_precision) for vertex in vertices]
    return tuple(scaled_vertices)



def _translate_vertices(
    vertices: list[float], offset_x: float, offset_y: float
) -> Annotation:
    """
    Returns a list of float representing 'verticies' translated by 'offset_x' and 'offset_y'.
    """
    coord_array = np.array(_group_vertices(vertices))
    offset_array = np.array([offset_x, offset_y])
    translated_array = coord_array + offset_array
    flattened_array = translated_array.flatten()
    return list(flattened_array)


def _group_vertices(vertices: str, close=False) -> list[tuple[float, float]]:
    """
    Returns a list of (x, y) tuples from a list of vertices in the format of:
    'x1 y1 x2 y2 x3 y3 ... xn yn'
    """
    grouped_vertices = []
    coordinates = []
    for idx, ordinate in enumerate(vertices):
        if idx % 2:
            coordinates.append(ordinate)
            grouped_vertices.append([coordinates])
            coordinates = []
        else:
            coordinates.append(ordinate)
    if close:
        grouped_vertices.append(grouped_vertices[0])
    return grouped_vertices


def _group_vertices_str(vertices: str, close=False) -> str:
    """
    Returns a list of (x, y) tuples from a list of vertices in the format of:
    'x1 y1 x2 y2 x3 y3 ... xn yn'
    """
    acc = []
    coordinates = []
    for idx, ordinate in enumerate(vertices):
        if idx % 2:
            coordinates.append(f"{ordinate}")
            acc.append(" ".join(coordinates))
            coordinates = []
        else:
            coordinates.append(f"{ordinate}")
    if close:
        acc.append(acc[0])
    return ", ".join(acc)


<<<<<<< HEAD
def strip_html_tags(s: str) -> str:
    """
    Removes but does not sanitize HTML tags from strings
    """
    return re.sub('<[^<]+?>', '', s)
=======
def str_to_int(s: str) -> int | str:
    try:
        return int(s)
    except ValueError:
        return s
>>>>>>> 5becce85
<|MERGE_RESOLUTION|>--- conflicted
+++ resolved
@@ -257,16 +257,14 @@
     return ", ".join(acc)
 
 
-<<<<<<< HEAD
 def strip_html_tags(s: str) -> str:
     """
     Removes but does not sanitize HTML tags from strings
     """
     return re.sub('<[^<]+?>', '', s)
-=======
+
 def str_to_int(s: str) -> int | str:
     try:
         return int(s)
     except ValueError:
-        return s
->>>>>>> 5becce85
+        return s